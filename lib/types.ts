--- conflicted
+++ resolved
@@ -1,24 +1,11 @@
 export interface Asteroid {
   id: string;
   name: string;
-<<<<<<< HEAD
-  // Dimensions
-  size?: number; // meters (diameter)
-  diameter?: number; // meters (alias for size)
-  // Physical properties
-  mass?: number; // kg
-  density?: number; // kg/m³
-  composition?: string;
-  // Kinematics
-  velocity?: number; // km/s
-  // Orbit (snake_case to match JSON)
-=======
   size?: number; // meters (diameter)
   diameter?: number; // meters (alias for size)
   mass: number; // kg
   density?: number; // kg/m³
   composition: string;
->>>>>>> 3d099fe9
   orbit?: {
     semi_major_axis: number; // AU
     eccentricity: number;
@@ -27,9 +14,6 @@
     perihelion: number; // degrees
     mean_anomaly: number; // degrees
   };
-<<<<<<< HEAD
-  // Close approach (snake_case to match JSON)
-=======
   orbitalElements?: {
     semiMajorAxis: number; // AU
     eccentricity: number;
@@ -38,28 +22,11 @@
     argumentOfPeriapsis: number; // degrees
     meanAnomaly: number; // degrees
   };
->>>>>>> 3d099fe9
   close_approach?: {
     date: string;
     distance: number; // AU
     velocity: number; // km/s
   };
-<<<<<<< HEAD
-  // Threat/metadata (snake_case to match JSON)
-  threat_level?: "low" | "medium" | "high" | "critical";
-  impact_probability?: number;
-  discovery_date?: string;
-  absolute_magnitude?: number;
-  // Alternate camelCase fields for broader compatibility
-  threatLevel?: "low" | "medium" | "high" | "critical";
-  discoveryDate?: string;
-}
-
-export interface ImpactResults {
-  kineticEnergy: number; // Joules
-  tntEquivalent: number; // kilotons
-  crater: {
-=======
   velocity: number; // km/s
   threat_level?: "low" | "medium" | "high" | "critical";
   threatLevel?: "low" | "medium" | "high" | "critical";
@@ -188,7 +155,6 @@
   kineticEnergy?: number; // Joules
   tntEquivalent?: number; // kilotons
   crater?: {
->>>>>>> 3d099fe9
     diameter: number; // meters
     depth: number; // meters
     volume: number; // cubic meters
@@ -199,15 +165,6 @@
     thermalRadiation: number; // km
     seismicMagnitude: number;
   };
-<<<<<<< HEAD
-  casualties: {
-    immediate: number;
-    injured: number;
-    displaced: number;
-  };
-  economicImpact: number; // USD
-=======
->>>>>>> 3d099fe9
 }
 
 export interface DeflectionStrategy {
